﻿using Optick.NET;
using Silk.NET.Shaderc;
using Silk.NET.SPIRV;
using Silk.NET.SPIRV.Cross;
using Silk.NET.Vulkan;
using System;
using System.Collections.Generic;
using System.Linq;
using System.Runtime.InteropServices;

using SpvCompiler = Silk.NET.SPIRV.Cross.Compiler;
using ShadercCompiler = Silk.NET.Shaderc.Compiler;
using SourceLanguage = Silk.NET.Shaderc.SourceLanguage;
using System.Text;

namespace CodePlayground.Graphics.Vulkan
{
    public sealed class VulkanShader : IShader
    {
        private static readonly IReadOnlyDictionary<ResourceType, ShaderResourceTypeFlags> sResourceTypeMap;
        private static readonly IReadOnlyDictionary<ResourceType, StageIODirection> sResourceTypeIODirections;
        private static ulong sCurrentID;

        private static readonly Cross spvc;
        static VulkanShader()
        {
            sResourceTypeMap = new Dictionary<ResourceType, ShaderResourceTypeFlags>
            {
                [ResourceType.SampledImage] = ShaderResourceTypeFlags.Image | ShaderResourceTypeFlags.Sampler,
                [ResourceType.SeparateImage] = ShaderResourceTypeFlags.Image,
                [ResourceType.SeparateSamplers] = ShaderResourceTypeFlags.Sampler,
                [ResourceType.UniformBuffer] = ShaderResourceTypeFlags.UniformBuffer,
                [ResourceType.StorageBuffer] = ShaderResourceTypeFlags.StorageBuffer,
                [ResourceType.StorageImage] = ShaderResourceTypeFlags.StorageImage
            };

            sResourceTypeIODirections = new Dictionary<ResourceType, StageIODirection>
            {
                [ResourceType.StageInput] = StageIODirection.In,
                [ResourceType.StageOutput] = StageIODirection.Out
            };

            spvc = Cross.GetApi();
            sCurrentID = 0;
        }

        public VulkanShader(VulkanDevice device, IReadOnlyList<byte> data, ShaderStage stage, string entrypoint)
        {
            mDevice = device;
            mStage = stage;
            mEntrypoint = entrypoint;
            mSPIRV = data.ToArray();
            mDisposed = false;
            mID = sCurrentID++;

            Load();
            Reflect();
        }

        ~VulkanShader()
        {
            if (!mDisposed)
            {
                Dispose(false);
                mDisposed = true;
            }
        }

        public void Dispose()
        {
            if (mDisposed)
            {
                return;
            }

            Dispose(true);
            mDisposed = true;
        }

        private unsafe void Dispose(bool disposing)
        {
            var api = VulkanContext.API;
            api.DestroyShaderModule(mDevice.Device, mModule, null);
        }

        private unsafe void Load()
        {
            using var loadEvent = OptickMacros.Event();
            fixed (byte* ptr = mSPIRV)
            {
                var createInfo = VulkanUtilities.Init<ShaderModuleCreateInfo>() with
                {
                    Flags = ShaderModuleCreateFlags.None,
                    CodeSize = (nuint)mSPIRV.Length,
                    PCode = (uint*)ptr
                };

                fixed (ShaderModule* module = &mModule)
                {
                    var api = VulkanContext.API;
                    api.CreateShaderModule(mDevice.Device, &createInfo, null, module);
                }
            }
        }

        #region Reflection

        private unsafe void Reflect()
        {
            using var reflectEvent = OptickMacros.Event();
            mReflectionData = new ShaderReflectionResult
            {
                StageIO = new List<ReflectedStageIOField>(),
                Resources = new Dictionary<int, Dictionary<int, ReflectedShaderResource>>(),
                PushConstantBuffers = new List<ReflectedPushConstantBuffer>(),
                Types = new Dictionary<int, ReflectedShaderType>()
            };

            Context* context = null;
            ParsedIr* ir = null;
            SpvCompiler* compiler = null;
            Resources* resources = null;

            using (OptickMacros.Event("Shader SPIRV reflection"))
            {
                spvc.ContextCreate(ref context).Assert();
                fixed (byte* spirv = mSPIRV)
                {
                    spvc.ContextParseSpirv(context, (uint*)spirv, (nuint)(mSPIRV.Length / sizeof(uint)), &ir).Assert();
                }

                spvc.ContextCreateCompiler(context, Backend.Glsl, ir, CaptureMode.Copy, ref compiler).Assert();
                spvc.CompilerCreateShaderResources(compiler, ref resources).Assert();
            }

            using (OptickMacros.Event("Shader push constant buffer reflection"))
            {
                ReflectedResource* resourceList;
                nuint resourceCount;
                spvc.ResourcesGetResourceListForType(resources, ResourceType.PushConstant, &resourceList, &resourceCount).Assert();

                ProcessPushConstantBuffers(compiler, resourceList, resourceCount);
            }

            using (OptickMacros.Event("Shader resource reflection"))
            {
                foreach (var resourceType in sResourceTypeMap.Keys)
                {
                    ReflectedResource* resourceList;
                    nuint resourceCount;
                    spvc.ResourcesGetResourceListForType(resources, resourceType, &resourceList, &resourceCount).Assert();

                    var typeFlags = sResourceTypeMap[resourceType];
                    ProcessResources(compiler, typeFlags, resourceList, resourceCount);
                }
            }

            using (OptickMacros.Event("Shader I/O reflection"))
            {
                foreach (var resourceType in sResourceTypeIODirections.Keys)
                {
                    ReflectedResource* resourceList;
                    nuint resourceCount;
                    spvc.ResourcesGetResourceListForType(resources, resourceType, &resourceList, &resourceCount).Assert();

                    var direction = sResourceTypeIODirections[resourceType];
                    ProcessStageIOFields(compiler, direction, resourceList, resourceCount);
                }
            }

            spvc.ContextDestroy(context);
        }

        private unsafe void ProcessStageIOFields(SpvCompiler* compiler, StageIODirection direction, ReflectedResource* resources, nuint count)
        {
            using var processEvent = OptickMacros.Event();
            for (nuint i = 0; i < count; i++)
            {
                var resource = resources[i];
                var id = resource.Id;

                var type = resource.TypeId;
                ProcessType(compiler, type, resource.BaseTypeId);

                var location = (int)spvc.CompilerGetDecoration(compiler, id, Decoration.Location);
                mReflectionData.StageIO.Add(new ReflectedStageIOField
                {
                    Name = Marshal.PtrToStringAnsi((nint)resource.Name) ?? string.Empty,
                    Type = (int)type,
                    Direction = direction,
                    Location = location
                });
            }
        }

        private unsafe void ProcessResources(SpvCompiler* compiler, ShaderResourceTypeFlags typeFlags, ReflectedResource* resources, nuint count)
        {
            using var processEvent = OptickMacros.Event();
            for (nuint i = 0; i < count; i++)
            {
                var resource = resources[i];
                var id = resource.Id;

                var set = (int)spvc.CompilerGetDecoration(compiler, id, Decoration.DescriptorSet);
                var binding = (int)spvc.CompilerGetDecoration(compiler, id, Decoration.Binding);

                mReflectionData.Resources.TryAdd(set, new Dictionary<int, ReflectedShaderResource>());

                var bindings = mReflectionData.Resources[set];
                if (bindings.TryGetValue(binding, out ReflectedShaderResource existingResource))
                {
                    existingResource.ResourceType |= typeFlags;
                    bindings[binding] = existingResource;

                    continue;
                }

                var type = resource.TypeId;
                ProcessType(compiler, type, resource.BaseTypeId);

                var name = spvc.CompilerGetName(compiler, id);
                bindings.Add(binding, new ReflectedShaderResource
                {
                    Name = Marshal.PtrToStringAnsi((nint)name) ?? string.Empty,
                    Type = (int)type,
                    ResourceType = typeFlags
                });
            }
        }

        private unsafe void ProcessPushConstantBuffers(SpvCompiler* compiler, ReflectedResource* resources, nuint count)
        {
            using var processEvent = OptickMacros.Event();
            for (nuint i = 0; i < count; i++)
            {
                var resource = resources[i];
                var type = resource.TypeId;
                ProcessType(compiler, type, resource.BaseTypeId);

                var id = resource.Id;
                var name = spvc.CompilerGetName(compiler, id);

                mReflectionData.PushConstantBuffers.Add(new ReflectedPushConstantBuffer
                {
                    Type = (int)type,
                    Name = Marshal.PtrToStringAnsi((nint)name) ?? string.Empty
                });
            }
        }

        private unsafe void ProcessType(SpvCompiler* compiler, uint type, uint? baseType)
        {
            using var processEvent = OptickMacros.Event();
            OptickMacros.Tag("Processed type", type);

            int typeId = (int)type;
            if (mReflectionData.Types.ContainsKey(typeId))
            {
                return;
            }

            // placeholder so that we don't infinitely recurse
            mReflectionData.Types.Add(typeId, new ReflectedShaderType());

            var handle = spvc.CompilerGetTypeHandle(compiler, type);

            var typeName = spvc.CompilerGetName(compiler, baseType ?? type);
            var typeDesc = new ReflectedShaderType
            {
                Name = Marshal.PtrToStringAnsi((nint)typeName) ?? string.Empty,
                ArrayDimensions = null,
                Fields = null,
                Rows = (int)spvc.TypeGetVectorSize(handle),
                Columns = (int)spvc.TypeGetColumns(handle)
            };

            var dimensions = spvc.TypeGetNumArrayDimensions(handle);
            if (dimensions > 0)
            {
                var arrayDimensions = new int[dimensions];
                for (uint i = 0; i < dimensions; i++)
                {
                    arrayDimensions[i] = (int)spvc.TypeGetArrayDimension(handle, i);
                }

                typeDesc.ArrayDimensions = arrayDimensions;
            }

            var basetype = spvc.TypeGetBasetype(handle);
            switch (basetype)
            {
                case Basetype.Boolean:
                    typeDesc.Class = ShaderTypeClass.Bool;
                    typeDesc.Size = 1;
                    break;
                case Basetype.Int8:
                    typeDesc.Class = ShaderTypeClass.SInt;
                    typeDesc.Size = 1;
                    break;
                case Basetype.Uint8:
                    typeDesc.Class = ShaderTypeClass.UInt;
                    typeDesc.Size = 1;
                    break;
                case Basetype.Int16:
                    typeDesc.Class = ShaderTypeClass.SInt;
                    typeDesc.Size = 2;
                    break;
                case Basetype.Uint16:
                    typeDesc.Class = ShaderTypeClass.UInt;
                    typeDesc.Size = 2;
                    break;
                case Basetype.Int32:
                    typeDesc.Class = ShaderTypeClass.SInt;
                    typeDesc.Size = 4;
                    break;
                case Basetype.Uint32:
                    typeDesc.Class = ShaderTypeClass.UInt;
                    typeDesc.Size = 4;
                    break;
                case Basetype.Int64:
                    typeDesc.Class = ShaderTypeClass.SInt;
                    typeDesc.Size = 8;
                    break;
                case Basetype.Uint64:
                    typeDesc.Class = ShaderTypeClass.UInt;
                    typeDesc.Size = 8;
                    break;
                case Basetype.FP16:
                    typeDesc.Class = ShaderTypeClass.Float;
                    typeDesc.Size = 2;
                    break;
                case Basetype.FP32:
                    typeDesc.Class = ShaderTypeClass.Float;
                    typeDesc.Size = 4;
                    break;
                case Basetype.FP64:
                    typeDesc.Class = ShaderTypeClass.Float;
                    typeDesc.Size = 8;
                    break;
                case Basetype.Struct:
                    {
                        var baseTypeHandle = spvc_compiler_get_type_handle(compiler, baseType ?? type);

                        nuint size;
<<<<<<< HEAD
                        spvc.CompilerGetDeclaredStructSize(compiler, handle, &size).Assert();

                        var memberCount = spvc.TypeGetNumMemberTypes(handle);
=======
                        spvc_compiler_get_declared_struct_size(compiler, baseTypeHandle, &size).Assert();

                        var memberCount = spvc_type_get_num_member_types(baseTypeHandle);
>>>>>>> 16749f6f
                        var fields = new Dictionary<string, ReflectedShaderField>();

                        for (uint i = 0; i < memberCount; i++)
                        {
<<<<<<< HEAD
                            var memberTypeId = spvc.TypeGetMemberType(handle, i);
                            ProcessType(compiler, memberTypeId, null);
=======
                            var memberTypeId = spvc_type_get_member_type(baseTypeHandle, i);
                            var memberTypeHandle = spvc_compiler_get_type_handle(compiler, memberTypeId);
                            var memberBaseTypeId = spvc_type_get_base_type_id(memberTypeHandle);
                            ProcessType(compiler, memberTypeId.Value, memberBaseTypeId.Value);
>>>>>>> 16749f6f

                            var memberName = spvc.CompilerGetMemberName(compiler, baseType ?? type, i);
                            var key = Marshal.PtrToStringAnsi((nint)memberName);
                            if (string.IsNullOrEmpty(key))
                            {
                                key = $"field_{i}";
                            }

                            uint offset;
                            spvc.CompilerTypeStructMemberOffset(compiler, handle, i, &offset).Assert();

                            uint stride;
                            bool hasStride = spvc.CompilerTypeStructMemberArrayStride(compiler, handle, i, &stride) == Silk.NET.SPIRV.Cross.Result.Success;

                            fields.Add(key, new ReflectedShaderField
                            {
                                Type = (int)memberTypeId,
                                Offset = (int)offset,
                                Stride = hasStride ? (int)stride : -1
                            });
                        }

                        typeDesc.Class = ShaderTypeClass.Struct;
                        typeDesc.Size = (int)size;
                        typeDesc.Fields = fields;
                    }
                    break;
                case Basetype.Image:
                    typeDesc.Class = ShaderTypeClass.Image;
                    typeDesc.Size = -1;
                    break;
                case Basetype.SampledImage:
                    typeDesc.Class = ShaderTypeClass.CombinedImageSampler;
                    typeDesc.Size = -1;
                    break;
                case Basetype.Sampler:
                    typeDesc.Class = ShaderTypeClass.Sampler;
                    typeDesc.Size = -1;
                    break;
                default:
                    throw new InvalidOperationException($"Unimplemented base type: {basetype}");
            }

            mReflectionData.Types[typeId] = typeDesc;
        }

        #endregion

        public ulong ID => mID;
        public ShaderStage Stage => mStage;
        public string Entrypoint => mEntrypoint;
        public IReadOnlyList<byte> Bytecode => mSPIRV;
        public ShaderModule Module => mModule;
        public ShaderReflectionResult ReflectionData => mReflectionData;

        private readonly VulkanDevice mDevice;
        private ShaderModule mModule;
        private ShaderReflectionResult mReflectionData;

        private readonly ulong mID;
        private readonly ShaderStage mStage;
        private readonly string mEntrypoint;
        private readonly byte[] mSPIRV;
        private bool mDisposed;
    }

    public struct VulkanVertexAttributeLayout
    {
        public int TotalSize;
        public VertexInputAttributeDescription[] Attributes;
    }

    public sealed class VulkanReflectionView : IReflectionView
    {
        private static readonly IReadOnlyDictionary<ShaderTypeClass, IReadOnlyDictionary<int, Format>> sAttributeFormats;
        static VulkanReflectionView()
        {
            sAttributeFormats = new Dictionary<ShaderTypeClass, IReadOnlyDictionary<int, Format>>
            {
                [ShaderTypeClass.Float] = new Dictionary<int, Format>
                {
                    [1] = Format.R32Sfloat,
                    [2] = Format.R32G32Sfloat,
                    [3] = Format.R32G32B32Sfloat,
                    [4] = Format.R32G32B32A32Sfloat
                },
                [ShaderTypeClass.SInt] = new Dictionary<int, Format>
                {
                    [1] = Format.R32Sint,
                    [2] = Format.R32G32Sint,
                    [3] = Format.R32G32B32Sint,
                    [4] = Format.R32G32B32A32Sint
                },
                [ShaderTypeClass.UInt] = new Dictionary<int, Format>
                {
                    [1] = Format.R32Uint,
                    [2] = Format.R32G32Uint,
                    [3] = Format.R32G32B32Uint,
                    [4] = Format.R32G32B32A32Uint
                }
            };
        }

        public VulkanReflectionView(IReadOnlyDictionary<ShaderStage, IShader> shaders)
        {
            mReflectionData = new Dictionary<ShaderStage, ShaderReflectionResult>();
            foreach (var stage in shaders.Keys)
            {
                mReflectionData.Add(stage, shaders[stage].ReflectionData);
            }

            mRanges = ProcessPushConstantBuffers(out mTotalPushConstantSize, out mPushConstantStages);
        }

        private Dictionary<string, PushConstantRange> ProcessPushConstantBuffers(out int totalSize, out ShaderStageFlags stages)
        {
            using var processPushConstantsEvent = OptickMacros.Event();

            totalSize = 0;
            stages = ShaderStageFlags.None;

            var ranges = new Dictionary<string, PushConstantRange>();
            foreach (var stage in mReflectionData.Keys)
            {
                var data = mReflectionData[stage];
                if (data.PushConstantBuffers.Count == 0)
                {
                    continue;
                }

                var stageFlag = VulkanPipeline.ConvertStage(stage);
                stages |= stageFlag;

                foreach (var pushConstantBuffer in data.PushConstantBuffers)
                {
                    string name = pushConstantBuffer.Name;
                    if (ranges.TryGetValue(name, out PushConstantRange range))
                    {
                        range.StageFlags |= stageFlag;
                        ranges[name] = range;
                    }
                    else
                    {
                        var typeData = data.Types[pushConstantBuffer.Type];
                        ranges.Add(name, new PushConstantRange
                        {
                            StageFlags = stageFlag,
                            Offset = (uint)totalSize,
                            Size = (uint)typeData.Size
                        });

                        totalSize += typeData.Size;
                    }
                }
            }

            return ranges;
        }

        public int GetDescriptorSetBindingCount(int set)
        {
            int setBindingCount = 0;
            foreach (var stage in mReflectionData.Keys)
            {
                var data = mReflectionData[stage];
                if (data.Resources.TryGetValue(set, out Dictionary<int, ReflectedShaderResource>? bindings))
                {
                    setBindingCount += bindings.Count;
                }
            }

            return setBindingCount;
        }

        public bool FindResource(string name, out ShaderStage stage, out int set, out int binding)
        {
            foreach (var currentStage in mReflectionData.Keys)
            {
                var data = mReflectionData[currentStage];
                for (int i = 0; i < data.PushConstantBuffers.Count; i++)
                {
                    var buffer = data.PushConstantBuffers[i];
                    if (buffer.Name == name)
                    {
                        stage = currentStage;
                        set = -1;
                        binding = i;

                        return true;
                    }
                }

                foreach (int currentSet in data.Resources.Keys)
                {
                    var setResources = data.Resources[currentSet];
                    foreach (int currentBinding in setResources.Keys)
                    {
                        var currentResource = setResources[currentBinding];
                        if (currentResource.Name == name)
                        {
                            stage = currentStage;
                            set = currentSet;
                            binding = currentBinding;

                            return true;
                        }
                    }
                }
            }

            stage = default;
            set = binding = -1;
            return false;
        }

        public bool ResourceExists(string resource)
        {
            return FindResource(resource, out _, out _, out _);
        }

        private int GetBufferTypeID(ShaderStage stage, int set, int binding, out bool pushConstant)
        {
            var reflectionData = mReflectionData[stage];
            int typeId = (pushConstant = set < 0) ? reflectionData.PushConstantBuffers[binding].Type : reflectionData.Resources[set][binding].Type;

            var typeData = reflectionData.Types[typeId];
            return typeData.Class != ShaderTypeClass.Struct ? -1 : typeId;
        }

        public int GetBufferSize(string resource)
        {
            if (!FindResource(resource, out ShaderStage stage, out int set, out int binding))
            {
                return -1;
            }

            return GetBufferSize(stage, set, binding);
        }

        public int GetBufferSize(ShaderStage stage, int set, int binding)
        {
            int typeId = GetBufferTypeID(stage, set, binding, out _);
            if (typeId < 0)
            {
                return -1;
            }

            var typeData = mReflectionData[stage].Types[typeId];
            return typeData.Size;
        }

        public int GetBufferOffset(string resource, string expression)
        {
            if (!FindResource(resource, out ShaderStage stage, out int set, out int binding))
            {
                return -1;
            }

            return GetBufferOffset(stage, set, binding, expression);
        }

        public int GetBufferOffset(ShaderStage stage, int set, int binding, string expression)
        {
            int typeId = GetBufferTypeID(stage, set, binding, out bool pushConstant);
            if (typeId < 0)
            {
                return -1;
            }

            int baseOffset = 0;
            if (pushConstant)
            {
                string name = mReflectionData[stage].PushConstantBuffers[binding].Name;
                baseOffset = (int)mRanges[name].Offset;
            }

            return baseOffset + GetTypeOffset(stage, typeId, expression);
        }

        public static Format GetAttributeFormat(ReflectedShaderType attributeType)
        {
            using var getFormatEvent = OptickMacros.Event();
            if (attributeType.Columns != 1 || (attributeType.ArrayDimensions?.Any() ?? false))
            {
                throw new InvalidOperationException("Every vertex attribute must be a single vector!");
            }

            if (attributeType.Size != 4)
            {
                throw new InvalidOperationException("Vector columns must be 32-bit integers or floats!");
            }

            if (!sAttributeFormats.ContainsKey(attributeType.Class))
            {
                throw new InvalidOperationException($"Unsupported vector type: {attributeType.Class}");
            }

            var formats = sAttributeFormats[attributeType.Class];
            if (!formats.ContainsKey(attributeType.Rows))
            {
                throw new InvalidOperationException($"Invalid vector size: {attributeType.Rows}");
            }

            return formats[attributeType.Rows];
        }

        object IReflectionView.CreateVertexAttributeLayout() => CreateVertexAttributeLayout();
        public VulkanVertexAttributeLayout CreateVertexAttributeLayout()
        {
            using var createLayoutEvent = OptickMacros.Event();
            var vertexReflectionData = mReflectionData[ShaderStage.Vertex];

            var inputs = vertexReflectionData.StageIO.Where(field => field.Direction == StageIODirection.In).ToList();
            inputs.Sort((a, b) => a.Location.CompareTo(b.Location));

            int vertexSize = 0;
            var attributes = new VertexInputAttributeDescription[inputs.Count];

            for (int i = 0; i < inputs.Count; i++)
            {
                var input = inputs[i];
                var type = vertexReflectionData.Types[input.Type];

                attributes[i] = VulkanUtilities.Init<VertexInputAttributeDescription>() with
                {
                    Location = (uint)input.Location,
                    Binding = 0,
                    Format = GetAttributeFormat(type),
                    Offset = (uint)vertexSize
                };

                vertexSize += type.TotalSize;
            }

            return new VulkanVertexAttributeLayout
            {
                TotalSize = vertexSize,
                Attributes = attributes
            };
        }

        internal static int[] ParseFieldExpression(string expression, out string fieldName)
        {
            const char beginIndexCharacter = '[';
            const char endIndexCharacter = ']';

            int beginIndexOperator = expression.IndexOf(beginIndexCharacter);
            fieldName = beginIndexOperator < 0 ? expression : expression[0..beginIndexOperator];

            if (string.IsNullOrEmpty(fieldName) || beginIndexOperator < 0)
            {
                return Array.Empty<int>();
            }

            var indexStrings = new List<string>();
            for (int i = beginIndexOperator; i < expression.Length; i++)
            {
                char character = expression[i];
                if (character == beginIndexCharacter)
                {
                    indexStrings.Add(beginIndexCharacter.ToString());
                }
                else
                {
                    var currentString = indexStrings[^1];
                    if (currentString[^1] == endIndexCharacter)
                    {
                        throw new InvalidOperationException("Malformed index operator!");
                    }

                    indexStrings[^1] = currentString + character;
                }
            }

            var indices = new int[indexStrings.Count];
            for (int i = 0; i < indexStrings.Count; i++)
            {
                var indexString = indexStrings[i];
                if (indexString[^1] != endIndexCharacter)
                {
                    throw new InvalidOperationException("Malformed index operator!");
                }

                indices[i] = int.Parse(indexString[1..^1]);
            }

            return indices;
        }

        internal static int GetIndexedOffset(IReadOnlyList<int> indices, ReflectedShaderField field, ReflectedShaderType fieldType)
        {
            if (fieldType.ArrayDimensions is null || !fieldType.ArrayDimensions.Any())
            {
                throw new InvalidOperationException("Cannot index a non-array field!");
            }

            int stride = field.Stride;
            if (stride <= 0)
            {
                throw new InvalidOperationException("SPIRV-Cross did not provide a stride value!");
            }

            int offset = 0;
            for (int i = 0; i < indices.Count; i++)
            {
                int index = indices[i];
                int dimensionIndex = fieldType.ArrayDimensions.Count - (i + 1);
                int dimensionStride = stride;

                int dimensionSize = fieldType.ArrayDimensions[dimensionIndex];
                if (index < 0 || (dimensionSize > 0 && index >= fieldType.ArrayDimensions[dimensionIndex]))
                {
                    throw new IndexOutOfRangeException();
                }

                for (int j = 0; j < dimensionIndex; j++)
                {
                    dimensionStride *= fieldType.ArrayDimensions[j];
                }

                offset += index * dimensionStride;
            }

            return offset;
        }

        private int GetTypeOffset(ShaderStage stage, int type, string expression)
        {
            var reflectionData = mReflectionData[stage];
            var typeData = reflectionData.Types[type];
            var fields = typeData.Fields!;

            if (typeData.Class != ShaderTypeClass.Struct)
            {
                return -1;
            }

            int memberOperator = expression.IndexOf('.');
            string fieldExpression = memberOperator < 0 ? expression : expression[0..memberOperator];
            var indices = ParseFieldExpression(fieldExpression, out string fieldName);

            if (string.IsNullOrEmpty(fieldName))
            {
                throw new ArgumentException("No field name given!");
            }

            if (!fields.ContainsKey(fieldName))
            {
                return -1;
            }

            var field = fields[fieldName];
            int offset = field.Offset;

            if (indices.Length > 0)
            {
                var fieldType = reflectionData.Types[field.Type];
                offset += GetIndexedOffset(indices, field, fieldType);
            }

            if (memberOperator > 0)
            {
                int childOffset = GetTypeOffset(stage, field.Type, expression[(memberOperator + 1)..]);
                if (childOffset < 0)
                {
                    offset = -1;
                }
                else
                {
                    offset += childOffset;
                }
            }

            return offset;
        }

        IReflectionNode? IReflectionView.GetResourceNode(string resource) => GetResourceNode(resource);
        public VulkanReflectionNode? GetResourceNode(string resource)
        {
            if (!FindResource(resource, out ShaderStage stage, out int set, out int binding))
            {
                return null;
            }

            int type = GetBufferTypeID(stage, set, binding, out bool pushConstant);
            int baseOffset = 0;

            if (pushConstant)
            {
                string name = mReflectionData[stage].PushConstantBuffers[binding].Name;
                baseOffset = (int)mRanges[name].Offset;
            }

            return type < 0 ? null : new VulkanReflectionNode(this, resource, stage, type, baseOffset);
        }

        public IReadOnlyDictionary<string, PushConstantRange> PushConstantRanges => mRanges;
        public ShaderStageFlags PushConstantStages => mPushConstantStages;
        public int TotalPushConstantSize => mTotalPushConstantSize;
        public IReadOnlyDictionary<ShaderStage, ShaderReflectionResult> ReflectionData => mReflectionData;

        private readonly Dictionary<string, PushConstantRange> mRanges;
        private readonly ShaderStageFlags mPushConstantStages;
        private readonly int mTotalPushConstantSize;
        private readonly Dictionary<ShaderStage, ShaderReflectionResult> mReflectionData;
    }

    public sealed class VulkanReflectionNode : IReflectionNode
    {
        internal VulkanReflectionNode(VulkanReflectionView view, string resourceName, ShaderStage stage, int type, int offset)
        {
            mView = view;
            mResourceName = resourceName;
            mStage = stage;

            mType = type;
            mOffset = offset;
        }

        public string ResourceName => mResourceName;
        public int Offset => mOffset;
        public ReflectedShaderType TypeData => mView.ReflectionData[mStage].Types[mType];

        IReflectionNode? IReflectionNode.Find(string name) => Find(name);
        public VulkanReflectionNode? Find(string name)
        {
            try
            {
                var indices = VulkanReflectionView.ParseFieldExpression(name, out string fieldName);
                var fields = TypeData.Fields;

                if (fields is null || !fields.TryGetValue(fieldName, out ReflectedShaderField field))
                {
                    return null;
                }

                int offset = mOffset + field.Offset;
                if (indices.Length > 0)
                {
                    var fieldType = mView.ReflectionData[mStage].Types[field.Type];
                    offset += VulkanReflectionView.GetIndexedOffset(indices, field, fieldType);
                }

                return new VulkanReflectionNode(mView, mResourceName, mStage, field.Type, offset);
            }
            catch (Exception)
            {
                return null;
            }
        }

        private readonly VulkanReflectionView mView;
        private readonly string mResourceName;
        private readonly ShaderStage mStage;

        private readonly int mType;
        private readonly int mOffset;
    }

    internal sealed unsafe class VulkanShaderCompiler : IShaderCompiler
    {
        private static readonly Shaderc shaderc;
        static VulkanShaderCompiler()
        {
            shaderc = Shaderc.GetApi();
        }

        public VulkanShaderCompiler(Version vulkanVersion)
        {
<<<<<<< HEAD
            mDisposed = false;
            mLock = new object();

            mCompiler = shaderc.CompilerInitialize();
            mOptions = shaderc.CompileOptionsInitialize();
=======
            var options = new Options(false);
            uint version = VulkanUtilities.MakeVersion(vulkanVersion);
>>>>>>> 16749f6f

            uint version = VulkanUtilities.MakeVersion(vulkanVersion);
            shaderc.CompileOptionsSetTargetEnv(mOptions, TargetEnv.Vulkan, version);
            shaderc.CompileOptionsSetGenerateDebugInfo(mOptions);
            shaderc.CompileOptionsSetTargetSpirv(mOptions, SpirvVersion.Shaderc10);
            shaderc.CompileOptionsSetOptimizationLevel(mOptions, OptimizationLevel.Performance);
        }

<<<<<<< HEAD
        ~VulkanShaderCompiler()
        {
            if (!mDisposed)
            {
                Dispose(false);
                mDisposed = true;
            }
=======
            options.TargetSpirVVersion = new SpirVVersion(1, 0);
            options.Optimization = OptimizationLevel.Performance;

            mDisposed = false;
            mCompiler = new Compiler(options);
>>>>>>> 16749f6f
        }

        public void Dispose()
        {
            if (mDisposed)
            {
                return;
            }

            Dispose(true);
            mDisposed = true;
        }

        private void Dispose(bool disposing)
        {
            shaderc.CompilerRelease(mCompiler);
            shaderc.CompileOptionsRelease(mOptions);
        }

        public byte[] Compile(string source, string path, ShaderLanguage language, ShaderStage stage, string entrypoint)
        {
            using var compileEvent = OptickMacros.Event();
            lock (mLock)
            {
                shaderc.CompileOptionsSetSourceLanguage(mOptions, language switch
                {
                    ShaderLanguage.GLSL => SourceLanguage.Glsl,
                    ShaderLanguage.HLSL => SourceLanguage.Hlsl,
                    _ => throw new ArgumentException("Invalid shader language!")
                });

                var kind = stage switch
                {
                    ShaderStage.Vertex => ShaderKind.VertexShader,
                    ShaderStage.Fragment => ShaderKind.FragmentShader,
                    ShaderStage.Geometry => ShaderKind.GeometryShader,
                    ShaderStage.Compute => ShaderKind.ComputeShader,
                    _ => throw new ArgumentException("Unsupported shader stage!")
                };

                var encoding = Encoding.ASCII;
                var sourceBytes = encoding.GetBytes(source);
                var pathBytes = encoding.GetBytes(path);
                var entrypointBytes = encoding.GetBytes(entrypoint);

                CompilationResult* result;
                fixed (byte* sourcePtr = sourceBytes)
                {
                    fixed (byte* pathPtr = pathBytes)
                    {
                        fixed (byte* entrypointPtr = entrypointBytes)
                        {
                            result = shaderc.CompileIntoSpv(mCompiler, sourcePtr, (nuint)sourceBytes.Length, kind, pathPtr, entrypointPtr, mOptions);
                        }
                    }
                }

                var status = shaderc.ResultGetCompilationStatus(result);
                if (status != CompilationStatus.Success)
                {
                    var message = (nint)shaderc.ResultGetErrorMessage(result);
                    throw new InvalidOperationException($"Failed to compile shader ({status}): {Marshal.PtrToStringAnsi(message)}");
                }

                var spirv = new byte[shaderc.ResultGetLength(result)];
                Marshal.Copy((nint)shaderc.ResultGetBytes(result), spirv, 0, spirv.Length);

                shaderc.ResultRelease(result);
                return spirv;
            }
        }

        public ShaderLanguage PreferredLanguage => ShaderLanguage.GLSL;

        private readonly ShadercCompiler* mCompiler;
        private readonly CompileOptions* mOptions;
        private readonly object mLock;
        private bool mDisposed;
    }
}<|MERGE_RESOLUTION|>--- conflicted
+++ resolved
@@ -339,31 +339,20 @@
                     break;
                 case Basetype.Struct:
                     {
-                        var baseTypeHandle = spvc_compiler_get_type_handle(compiler, baseType ?? type);
-
+                        var baseTypeHandle = spvc.CompilerGetTypeHandle(compiler, baseType ?? type);
+                        
                         nuint size;
-<<<<<<< HEAD
                         spvc.CompilerGetDeclaredStructSize(compiler, handle, &size).Assert();
 
                         var memberCount = spvc.TypeGetNumMemberTypes(handle);
-=======
-                        spvc_compiler_get_declared_struct_size(compiler, baseTypeHandle, &size).Assert();
-
-                        var memberCount = spvc_type_get_num_member_types(baseTypeHandle);
->>>>>>> 16749f6f
                         var fields = new Dictionary<string, ReflectedShaderField>();
 
                         for (uint i = 0; i < memberCount; i++)
                         {
-<<<<<<< HEAD
                             var memberTypeId = spvc.TypeGetMemberType(handle, i);
+                            var memberTypeHandle = spvc.CompilerGetTypeHandle(compiler, memberTypeId);
+                            var memberBaseTypeId = spvc.TypeGetBaseTypeId(memberTypeHandle);
                             ProcessType(compiler, memberTypeId, null);
-=======
-                            var memberTypeId = spvc_type_get_member_type(baseTypeHandle, i);
-                            var memberTypeHandle = spvc_compiler_get_type_handle(compiler, memberTypeId);
-                            var memberBaseTypeId = spvc_type_get_base_type_id(memberTypeHandle);
-                            ProcessType(compiler, memberTypeId.Value, memberBaseTypeId.Value);
->>>>>>> 16749f6f
 
                             var memberName = spvc.CompilerGetMemberName(compiler, baseType ?? type, i);
                             var key = Marshal.PtrToStringAnsi((nint)memberName);
@@ -933,16 +922,11 @@
 
         public VulkanShaderCompiler(Version vulkanVersion)
         {
-<<<<<<< HEAD
             mDisposed = false;
             mLock = new object();
 
             mCompiler = shaderc.CompilerInitialize();
             mOptions = shaderc.CompileOptionsInitialize();
-=======
-            var options = new Options(false);
-            uint version = VulkanUtilities.MakeVersion(vulkanVersion);
->>>>>>> 16749f6f
 
             uint version = VulkanUtilities.MakeVersion(vulkanVersion);
             shaderc.CompileOptionsSetTargetEnv(mOptions, TargetEnv.Vulkan, version);
@@ -951,7 +935,6 @@
             shaderc.CompileOptionsSetOptimizationLevel(mOptions, OptimizationLevel.Performance);
         }
 
-<<<<<<< HEAD
         ~VulkanShaderCompiler()
         {
             if (!mDisposed)
@@ -959,13 +942,6 @@
                 Dispose(false);
                 mDisposed = true;
             }
-=======
-            options.TargetSpirVVersion = new SpirVVersion(1, 0);
-            options.Optimization = OptimizationLevel.Performance;
-
-            mDisposed = false;
-            mCompiler = new Compiler(options);
->>>>>>> 16749f6f
         }
 
         public void Dispose()
